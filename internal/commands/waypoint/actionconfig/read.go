--- conflicted
+++ resolved
@@ -24,16 +24,11 @@
 
 	cmd := &cmd.Command{
 		Name:      "read",
-<<<<<<< HEAD
-		ShortHelp: "Read more details about an action configuration.",
-		LongHelp:  "Read more details about an action configuration.",
-=======
 		ShortHelp: "Read more details about an action configurations.",
 		LongHelp: heredoc.New(ctx.IO).Must(`
 		The {{ template "mdCodeOrBold" "hcp waypoint action-config read" }}
 		command returns more details about an action configurations.
 		`),
->>>>>>> 63158638
 		RunF: func(c *cmd.Command, args []string) error {
 			return readActionConfig(c, args, opts)
 		},
